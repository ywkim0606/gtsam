--- conflicted
+++ resolved
@@ -74,6 +74,7 @@
     const Matrix3 R = R_.matrix();
     Matrix3 DR = s_ * R * skewSymmetric(-p.x(), -p.y(), -p.z());
     *H1 << DR, R, R * p.vector();
+    print("From Derivative");
   }
   if (H2)
     *H2 = s_ * R_.matrix(); // just 3*3 sub-block of matrix()
@@ -88,6 +89,8 @@
 }
 
 Matrix7 Similarity3::AdjointMap() const {
+//  ToDo:  This adjoint might not be correct, it is based on delta = [u, w, lambda]
+//  However, we use the convention delta = [w, u, lambda]
   const Matrix3 R = R_.matrix();
   const Vector3 t = t_.vector();
   Matrix3 A = s_ * skewSymmetric(t) * R;
@@ -217,10 +220,7 @@
   return Similarity3(Rot3::Expmap(w), Point3(V*u), 1.0/exp(-lambda));
 }
 
-<<<<<<< HEAD
-Similarity3 Similarity3::ChartAtOrigin::Retract(const Vector7& v,
-    ChartJacobian H) {
-=======
+
 std::ostream &operator<<(std::ostream &os, const Similarity3& p) {
   os << "[" << p.rotation().xyz().transpose() << " " << p.translation().vector().transpose() << " " <<
       p.scale() << "]\';";
@@ -228,7 +228,6 @@
 }
 
 Similarity3 Similarity3::ChartAtOrigin::Retract(const Vector7& v,  ChartJacobian H) {
->>>>>>> ed09e103
   // Will retracting or localCoordinating R work if R is not a unit rotation?
   // Also, how do we actually get s out?  Seems like we need to store it somewhere.
 //  Rot3 r; //Create a zero rotation to do our retraction.
