--- conflicted
+++ resolved
@@ -23,16 +23,7 @@
 #pragma once
 
 /* GTSAM includes */
-#include <gtsam/base/Matrix.h>
-#include <gtsam/base/serialization.h>
-#include <gtsam/navigation/ManifoldPreintegration.h>
 #include <gtsam/navigation/PreintegrationCombinedParams.h>
-#include <gtsam/navigation/TangentPreintegration.h>
-#include <gtsam/nonlinear/NonlinearFactor.h>
-<<<<<<< HEAD
-=======
-#include <gtsam/base/Matrix.h>
->>>>>>> 7fff398b
 
 namespace gtsam {
 
@@ -62,70 +53,6 @@
  *     Robotics: Science and Systems (RSS), 2015.
  */
 
-<<<<<<< HEAD
-=======
-/// Parameters for pre-integration using PreintegratedCombinedMeasurements:
-/// Usage: Create just a single Params and pass a shared pointer to the constructor
-struct GTSAM_EXPORT PreintegrationCombinedParams : PreintegrationParams {
-  Matrix3 biasAccCovariance;    ///< continuous-time "Covariance" describing accelerometer bias random walk
-  Matrix3 biasOmegaCovariance;  ///< continuous-time "Covariance" describing gyroscope bias random walk
-  Matrix6 biasAccOmegaInt;     ///< covariance of bias used as initial estimate.
-
-  /// Default constructor makes uninitialized params struct.
-  /// Used for serialization.
-  PreintegrationCombinedParams()
-      : biasAccCovariance(I_3x3),
-        biasOmegaCovariance(I_3x3),
-        biasAccOmegaInt(I_6x6) {}
-
-  /// See two named constructors below for good values of n_gravity in body frame
-  PreintegrationCombinedParams(const Vector3& _n_gravity) :
-    PreintegrationParams(_n_gravity), biasAccCovariance(I_3x3),
-    biasOmegaCovariance(I_3x3), biasAccOmegaInt(I_6x6) {
-
-  }
-
-  // Default Params for a Z-down navigation frame, such as NED: gravity points along positive Z-axis
-  static std::shared_ptr<PreintegrationCombinedParams> MakeSharedD(double g = 9.81) {
-    return std::shared_ptr<PreintegrationCombinedParams>(new PreintegrationCombinedParams(Vector3(0, 0, g)));
-  }
-
-  // Default Params for a Z-up navigation frame, such as ENU: gravity points along negative Z-axis
-  static std::shared_ptr<PreintegrationCombinedParams> MakeSharedU(double g = 9.81) {
-    return std::shared_ptr<PreintegrationCombinedParams>(new PreintegrationCombinedParams(Vector3(0, 0, -g)));
-  }
-
-  void print(const std::string& s="") const override;
-  bool equals(const PreintegratedRotationParams& other, double tol) const override;
-
-  void setBiasAccCovariance(const Matrix3& cov) { biasAccCovariance=cov; }
-  void setBiasOmegaCovariance(const Matrix3& cov) { biasOmegaCovariance=cov; }
-  void setBiasAccOmegaInit(const Matrix6& cov) { biasAccOmegaInt=cov; }
-  
-  const Matrix3& getBiasAccCovariance() const { return biasAccCovariance; }
-  const Matrix3& getBiasOmegaCovariance() const { return biasOmegaCovariance; }
-  const Matrix6& getBiasAccOmegaInit() const { return biasAccOmegaInt; }
-  
-private:
-
-#ifdef GTSAM_ENABLE_BOOST_SERIALIZATION
-  /** Serialization function */
-  friend class boost::serialization::access;
-  template <class ARCHIVE>
-  void serialize(ARCHIVE& ar, const unsigned int /*version*/) {
-    namespace bs = ::boost::serialization;
-    ar & BOOST_SERIALIZATION_BASE_OBJECT_NVP(PreintegrationParams);
-    ar & BOOST_SERIALIZATION_NVP(biasAccCovariance);
-    ar & BOOST_SERIALIZATION_NVP(biasOmegaCovariance);
-    ar & BOOST_SERIALIZATION_NVP(biasAccOmegaInt);
-  }
-#endif
-
-public:
-  GTSAM_MAKE_ALIGNED_OPERATOR_NEW
-};
-
->>>>>>> 7fff398b
 /**
  * PreintegratedCombinedMeasurements integrates the IMU measurements
  * (rotation rates and accelerations) and the corresponding covariance matrix.
@@ -136,17 +63,17 @@
  *
  * @ingroup navigation
  */
-class GTSAM_EXPORT PreintegratedCombinedMeasurements : public PreintegrationType {
-
-public:
+class GTSAM_EXPORT PreintegratedCombinedMeasurements
+    : public PreintegrationType {
+ public:
   typedef PreintegrationCombinedParams Params;
 
  protected:
   /* Covariance matrix of the preintegrated measurements
-   * COVARIANCE OF: [PreintROTATION PreintPOSITION PreintVELOCITY BiasAcc BiasOmega]
-   * (first-order propagation from *measurementCovariance*).
-   * PreintegratedCombinedMeasurements also include the biases and keep the correlation
-   * between the preintegrated measurements and the biases
+   * COVARIANCE OF: [PreintROTATION PreintPOSITION PreintVELOCITY BiasAcc
+   * BiasOmega] (first-order propagation from *measurementCovariance*).
+   * PreintegratedCombinedMeasurements also include the biases and keep the
+   * correlation between the preintegrated measurements and the biases
    */
   Eigen::Matrix<double, 15, 15> preintMeasCov_;
 
@@ -157,9 +84,7 @@
   /// @{
 
   /// Default constructor only for serialization and wrappers
-  PreintegratedCombinedMeasurements() {
-    preintMeasCov_.setZero();
-  }
+  PreintegratedCombinedMeasurements() { preintMeasCov_.setZero(); }
 
   /**
    *  Default constructor, initializes the class with no measurements
@@ -168,29 +93,22 @@
    *  @param preintMeasCov Covariance matrix used in noise model.
    */
   PreintegratedCombinedMeasurements(
-<<<<<<< HEAD
-      const boost::shared_ptr<Params>& p,
+      const std::shared_ptr<Params>& p,
       const imuBias::ConstantBias& biasHat = imuBias::ConstantBias(),
       const Eigen::Matrix<double, 15, 15>& preintMeasCov =
           Eigen::Matrix<double, 15, 15>::Zero())
       : PreintegrationType(p, biasHat), preintMeasCov_(preintMeasCov) {}
-=======
-      const std::shared_ptr<Params>& p,
-      const imuBias::ConstantBias& biasHat = imuBias::ConstantBias())
-      : PreintegrationType(p, biasHat) {
-    preintMeasCov_.setZero();
-  }
->>>>>>> 7fff398b
-
-  /**
-  *  Construct preintegrated directly from members: base class and preintMeasCov
-  *  @param base               PreintegrationType instance
-  *  @param preintMeasCov      Covariance matrix used in noise model.
-  */
-  PreintegratedCombinedMeasurements(const PreintegrationType& base, const Eigen::Matrix<double, 15, 15>& preintMeasCov)
-     : PreintegrationType(base),
-       preintMeasCov_(preintMeasCov) {
-  }
+
+  /**
+   *  Construct preintegrated directly from members: base class and
+   * preintMeasCov
+   *  @param base               PreintegrationType instance
+   *  @param preintMeasCov      Covariance matrix used in noise model.
+   */
+  PreintegratedCombinedMeasurements(
+      const PreintegrationType& base,
+      const Eigen::Matrix<double, 15, 15>& preintMeasCov)
+      : PreintegrationType(base), preintMeasCov_(preintMeasCov) {}
 
   /// Virtual destructor
   ~PreintegratedCombinedMeasurements() override {}
@@ -224,12 +142,12 @@
   /// @name Testable
   /// @{
   /// print
-  void print(const std::string& s = "Preintegrated Measurements:") const override;
+  void print(
+      const std::string& s = "Preintegrated Measurements:") const override;
   /// equals
   bool equals(const PreintegratedCombinedMeasurements& expected,
               double tol = 1e-9) const;
   /// @}
-
 
   /// @name Main functionality
   /// @{
@@ -245,7 +163,8 @@
    * @param dt Time interval between two consecutive IMU measurements
    */
   void integrateMeasurement(const Vector3& measuredAcc,
-      const Vector3& measuredOmega, const double dt) override;
+                            const Vector3& measuredOmega,
+                            const double dt) override;
 
   /// @}
 
@@ -261,7 +180,7 @@
   }
 #endif
 
-public:
+ public:
   GTSAM_MAKE_ALIGNED_OPERATOR_NEW
 };
 
@@ -270,34 +189,32 @@
  * velocity of the vehicle, as well as bias at previous time step), and current
  * state (pose, velocity, bias at current time step). Following the pre-
  * integration scheme proposed in [2], the CombinedImuFactor includes many IMU
- * measurements, which are "summarized" using the PreintegratedCombinedMeasurements
- * class. There are 3 main differences wrpt the ImuFactor class:
- * 1) The factor is 6-ways, meaning that it also involves both biases (previous
- *    and current time step).Therefore, the factor internally imposes the biases
- *    to be slowly varying; in particular, the matrices "biasAccCovariance" and
- *    "biasOmegaCovariance" described the random walk that models bias evolution.
- * 2) The preintegration covariance takes into account the noise in the bias
- *    estimate used for integration.
- * 3) The covariance matrix of the PreintegratedCombinedMeasurements preserves
- *    the correlation between the bias uncertainty and the preintegrated
- *    measurements uncertainty.
+ * measurements, which are "summarized" using the
+ * PreintegratedCombinedMeasurements class. There are 3 main differences wrpt
+ * the ImuFactor class: 1) The factor is 6-ways, meaning that it also involves
+ * both biases (previous and current time step).Therefore, the factor internally
+ * imposes the biases to be slowly varying; in particular, the matrices
+ * "biasAccCovariance" and "biasOmegaCovariance" described the random walk that
+ * models bias evolution. 2) The preintegration covariance takes into account
+ * the noise in the bias estimate used for integration. 3) The covariance matrix
+ * of the PreintegratedCombinedMeasurements preserves the correlation between
+ * the bias uncertainty and the preintegrated measurements uncertainty.
  *
  * @ingroup navigation
  */
-class GTSAM_EXPORT CombinedImuFactor: public NoiseModelFactorN<Pose3, Vector3, Pose3,
-    Vector3, imuBias::ConstantBias, imuBias::ConstantBias> {
-public:
-
-private:
-
+class GTSAM_EXPORT CombinedImuFactor
+    : public NoiseModelFactorN<Pose3, Vector3, Pose3, Vector3,
+                               imuBias::ConstantBias, imuBias::ConstantBias> {
+ public:
+ private:
   typedef CombinedImuFactor This;
   typedef NoiseModelFactorN<Pose3, Vector3, Pose3, Vector3,
-      imuBias::ConstantBias, imuBias::ConstantBias> Base;
+                            imuBias::ConstantBias, imuBias::ConstantBias>
+      Base;
 
   PreintegratedCombinedMeasurements _PIM_;
 
-public:
-
+ public:
   // Provide access to Matrix& version of evaluateError:
   using Base::evaluateError;
 
@@ -341,7 +258,8 @@
                                             DefaultKeyFormatter) const override;
 
   /// equals
-  bool equals(const NonlinearFactor& expected, double tol = 1e-9) const override;
+  bool equals(const NonlinearFactor& expected,
+              double tol = 1e-9) const override;
   /// @}
 
   /** Access the preintegrated measurements. */
@@ -354,11 +272,13 @@
 
   /// vector of errors
   Vector evaluateError(const Pose3& pose_i, const Vector3& vel_i,
-      const Pose3& pose_j, const Vector3& vel_j,
-      const imuBias::ConstantBias& bias_i, const imuBias::ConstantBias& bias_j,
-      OptionalMatrixType H1, OptionalMatrixType H2, 
-      OptionalMatrixType H3, OptionalMatrixType H4, 
-      OptionalMatrixType H5, OptionalMatrixType H6) const override;
+                       const Pose3& pose_j, const Vector3& vel_j,
+                       const imuBias::ConstantBias& bias_i,
+                       const imuBias::ConstantBias& bias_j,
+                       OptionalMatrixType H1, OptionalMatrixType H2,
+                       OptionalMatrixType H3, OptionalMatrixType H4,
+                       OptionalMatrixType H5,
+                       OptionalMatrixType H6) const override;
 
  private:
 #ifdef GTSAM_ENABLE_BOOST_SERIALIZATION
@@ -373,7 +293,7 @@
   }
 #endif
 
-public:
+ public:
   GTSAM_MAKE_ALIGNED_OPERATOR_NEW
 };
 // class CombinedImuFactor
