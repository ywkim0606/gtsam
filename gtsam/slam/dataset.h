--- conflicted
+++ resolved
@@ -303,13 +303,8 @@
 
   /// print
   void print(const std::string& s = "") const {
-<<<<<<< HEAD
-    cout << "Track with " << measurements.size();
-    cout << " measurements of point " << p << "\n";
-=======
     std::cout << "Track with " << measurements.size();
     std::cout << " measurements of point " << p << std::endl;
->>>>>>> 745e2207
   }
 };
 
@@ -390,13 +385,8 @@
 
   /// print
   void print(const std::string& s = "") const {
-<<<<<<< HEAD
-    cout << "Number of cameras = " << number_cameras() << "\n";
-    cout << "Number of tracks = " << number_tracks() << "\n";
-=======
     std::cout << "Number of cameras = " << number_cameras() << std::endl;
     std::cout << "Number of tracks = " << number_tracks() << std::endl;
->>>>>>> 745e2207
   }
 };
 
