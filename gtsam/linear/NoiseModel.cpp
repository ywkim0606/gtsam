/* ----------------------------------------------------------------------------

 * GTSAM Copyright 2010, Georgia Tech Research Corporation,
 * Atlanta, Georgia 30332-0415
 * All Rights Reserved
 * Authors: Frank Dellaert, et al. (see THANKS for the full author list)

 * See LICENSE for the license information

 * -------------------------------------------------------------------------- */

/**
 * @file NoiseModel.cpp
 * @date Jan 13, 2010
 * @author Richard Roberts
 * @author Frank Dellaert
 */

#include <gtsam/linear/NoiseModel.h>
#include <gtsam/base/timing.h>

#include <boost/format.hpp>
#include <boost/make_shared.hpp>

#include <cmath>
#include <iostream>
#include <limits>
#include <stdexcept>
#include <typeinfo>

using namespace std;

namespace gtsam {
namespace noiseModel {

/* ************************************************************************* */
// update A, b
// A' \define A_{S}-ar and b'\define b-ad
// Linear algebra: takes away projection on latest orthogonal
// Graph: make a new factor on the separator S
// __attribute__ ((noinline))  // uncomment to prevent inlining when profiling
template<class MATRIX>
void updateAb(MATRIX& Ab, int j, const Vector& a, const Vector& rd) {
  size_t n = Ab.cols()-1;
  Ab.middleCols(j+1,n-j) -= a * rd.segment(j+1, n-j).transpose();
}

/* ************************************************************************* */
// check *above the diagonal* for non-zero entries
boost::optional<Vector> checkIfDiagonal(const Matrix M) {
  size_t m = M.rows(), n = M.cols();
  // check all non-diagonal entries
  bool full = false;
  size_t i, j;
  for (i = 0; i < m; i++)
    if (!full)
      for (j = i + 1; j < n; j++)
        if (std::abs(M(i, j)) > 1e-9) {
          full = true;
          break;
        }
  if (full) {
    return boost::none;
  } else {
    Vector diagonal(n);
    for (j = 0; j < n; j++)
      diagonal(j) = M(j, j);
    return diagonal;
  }
}

/* ************************************************************************* */
Vector Base::sigmas() const {
  throw("Base::sigmas: sigmas() not implemented for this noise model");
}

/* ************************************************************************* */
double Base::squaredMahalanobisDistance(const Vector& v) const {
  // Note: for Diagonal, which does ediv_, will be correct for constraints
  Vector w = whiten(v);
  return w.dot(w);
}

/* ************************************************************************* */
Gaussian::shared_ptr Gaussian::SqrtInformation(const Matrix& R, bool smart) {
  size_t m = R.rows(), n = R.cols();
  if (m != n)
    throw invalid_argument("Gaussian::SqrtInformation: R not square");
  if (smart) {
    boost::optional<Vector> diagonal = checkIfDiagonal(R);
    if (diagonal)
      return Diagonal::Sigmas(diagonal->array().inverse(), true);
  }
  // NOTE(frank): only reaches here if !(smart && diagonal)
  return shared_ptr(new Gaussian(R.rows(), R));
}

/* ************************************************************************* */
Gaussian::shared_ptr Gaussian::Information(const Matrix& information, bool smart) {
  size_t m = information.rows(), n = information.cols();
  if (m != n)
    throw invalid_argument("Gaussian::Information: R not square");
  boost::optional<Vector> diagonal = boost::none;
  if (smart)
    diagonal = checkIfDiagonal(information);
  if (diagonal)
    return Diagonal::Precisions(*diagonal, true);
  else {
    Eigen::LLT<Matrix> llt(information);
    Matrix R = llt.matrixU();
    return shared_ptr(new Gaussian(n, R));
  }
}

/* ************************************************************************* */
Gaussian::shared_ptr Gaussian::Covariance(const Matrix& covariance,
    bool smart) {
  size_t m = covariance.rows(), n = covariance.cols();
  if (m != n)
    throw invalid_argument("Gaussian::Covariance: covariance not square");
  boost::optional<Vector> variances = boost::none;
  if (smart)
    variances = checkIfDiagonal(covariance);
  if (variances)
    return Diagonal::Variances(*variances, true);
  else {
    // NOTE: if cov = L'*L, then the square root information R can be found by
    // QR, as L.inverse() = Q*R, with Q some rotation matrix. However, R has
    // annoying sign flips with respect the simpler Information(inv(cov)),
    // hence we choose the simpler path here:
    return Information(covariance.inverse(), false);
  }
}

/* ************************************************************************* */
void Gaussian::print(const string& name) const {
  gtsam::print(thisR(), name + "Gaussian");
}

/* ************************************************************************* */
bool Gaussian::equals(const Base& expected, double tol) const {
  const Gaussian* p = dynamic_cast<const Gaussian*> (&expected);
  if (p == nullptr) return false;
  if (typeid(*this) != typeid(*p)) return false;
  return equal_with_abs_tol(R(), p->R(), sqrt(tol));
}

/* ************************************************************************* */
Matrix Gaussian::covariance() const {
  // Uses a fast version of `covariance = information().inverse();`
  const Matrix& R = this->R();
  Matrix I = Matrix::Identity(R.rows(), R.cols());
  // Fast inverse of upper-triangular matrix R using forward-substitution
  Matrix Rinv = R.triangularView<Eigen::Upper>().solve(I);
  // (R' * R)^{-1} = R^{-1} * R^{-1}'
  return Rinv * Rinv.transpose();
}

/* ************************************************************************* */
Vector Gaussian::sigmas() const {
  return Vector(covariance().diagonal()).cwiseSqrt();
}

/* ************************************************************************* */
Vector Gaussian::whiten(const Vector& v) const {
  return thisR() * v;
}

/* ************************************************************************* */
Vector Gaussian::unwhiten(const Vector& v) const {
  return backSubstituteUpper(thisR(), v);
}

/* ************************************************************************* */
Matrix Gaussian::Whiten(const Matrix& H) const {
  return thisR() * H;
}

/* ************************************************************************* */
void Gaussian::WhitenInPlace(Matrix& H) const {
  H = thisR() * H;
}

/* ************************************************************************* */
void Gaussian::WhitenInPlace(Eigen::Block<Matrix> H) const {
  H = thisR() * H;
}

/* ************************************************************************* */
// General QR, see also special version in Constrained
SharedDiagonal Gaussian::QR(Matrix& Ab) const {

  gttic(Gaussian_noise_model_QR);

  static const bool debug = false;

  // get size(A) and maxRank
  // TODO: really no rank problems ?
   size_t m = Ab.rows(), n = Ab.cols()-1;
   size_t maxRank = min(m,n);

  // pre-whiten everything (cheaply if possible)
  WhitenInPlace(Ab);

  if(debug) gtsam::print(Ab, "Whitened Ab: ");

  // Eigen QR - much faster than older householder approach
  inplace_QR(Ab);
  Ab.triangularView<Eigen::StrictlyLower>().setZero();

  // hand-coded householder implementation
  // TODO: necessary to isolate last column?
  // householder(Ab, maxRank);

  return noiseModel::Unit::Create(maxRank);
}

void Gaussian::WhitenSystem(vector<Matrix>& A, Vector& b) const {
  for(Matrix& Aj: A) { WhitenInPlace(Aj); }
  whitenInPlace(b);
}

void Gaussian::WhitenSystem(Matrix& A, Vector& b) const {
  WhitenInPlace(A);
  whitenInPlace(b);
}

void Gaussian::WhitenSystem(Matrix& A1, Matrix& A2, Vector& b) const {
  WhitenInPlace(A1);
  WhitenInPlace(A2);
  whitenInPlace(b);
}

void Gaussian::WhitenSystem(Matrix& A1, Matrix& A2, Matrix& A3, Vector& b) const{
  WhitenInPlace(A1);
  WhitenInPlace(A2);
  WhitenInPlace(A3);
  whitenInPlace(b);
}

/* ************************************************************************* */
// Diagonal
/* ************************************************************************* */
Diagonal::Diagonal() :
    Gaussian(1) // TODO: Frank asks: really sure about this?
{
}

/* ************************************************************************* */
Diagonal::Diagonal(const Vector& sigmas)
    : Gaussian(sigmas.size()),
      sigmas_(sigmas),
      invsigmas_(sigmas.array().inverse()),
      precisions_(invsigmas_.array().square()) {
}

/* ************************************************************************* */
Diagonal::shared_ptr Diagonal::Variances(const Vector& variances, bool smart) {
  if (smart) {
    // check whether all the same entry
    size_t n = variances.size();
    for (size_t j = 1; j < n; j++)
      if (variances(j) != variances(0)) goto full;
    return Isotropic::Variance(n, variances(0), true);
  }
  full: return shared_ptr(new Diagonal(variances.cwiseSqrt()));
}

/* ************************************************************************* */
Diagonal::shared_ptr Diagonal::Sigmas(const Vector& sigmas, bool smart) {
  if (smart) {
    size_t n = sigmas.size();
    if (n==0) goto full;
    // look for zeros to make a constraint
    for (size_t j=0; j< n; ++j)
      if (sigmas(j)<1e-8)
        return Constrained::MixedSigmas(sigmas);
    // check whether all the same entry
    for (size_t j = 1; j < n; j++)
      if (sigmas(j) != sigmas(0)) goto full;
    return Isotropic::Sigma(n, sigmas(0), true);
  }
  full: return Diagonal::shared_ptr(new Diagonal(sigmas));
}

/* ************************************************************************* */
void Diagonal::print(const string& name) const {
  gtsam::print(sigmas_, name + "diagonal sigmas");
}

/* ************************************************************************* */
Vector Diagonal::whiten(const Vector& v) const {
  return v.cwiseProduct(invsigmas_);
}

/* ************************************************************************* */
Vector Diagonal::unwhiten(const Vector& v) const {
  return v.cwiseProduct(sigmas_);
}

/* ************************************************************************* */
Matrix Diagonal::Whiten(const Matrix& H) const {
  return vector_scale(invsigmas(), H);
}

/* ************************************************************************* */
void Diagonal::WhitenInPlace(Matrix& H) const {
  vector_scale_inplace(invsigmas(), H);
}

/* ************************************************************************* */
void Diagonal::WhitenInPlace(Eigen::Block<Matrix> H) const {
  H = invsigmas().asDiagonal() * H;
}

/* ************************************************************************* */
// Constrained
/* ************************************************************************* */

namespace internal {
// switch precisions and invsigmas to finite value
// TODO: why?? And, why not just ask s==0.0 below ?
static void fix(const Vector& sigmas, Vector& precisions, Vector& invsigmas) {
  for (Vector::Index i = 0; i < sigmas.size(); ++i)
    if (!std::isfinite(1. / sigmas[i])) {
      precisions[i] = 0.0;
      invsigmas[i] = 0.0;
    }
}
}

/* ************************************************************************* */
Constrained::Constrained(const Vector& sigmas)
  : Diagonal(sigmas), mu_(Vector::Constant(sigmas.size(), 1000.0)) {
  internal::fix(sigmas, precisions_, invsigmas_);
}

/* ************************************************************************* */
Constrained::Constrained(const Vector& mu, const Vector& sigmas)
  : Diagonal(sigmas), mu_(mu) {
  internal::fix(sigmas, precisions_, invsigmas_);
}

/* ************************************************************************* */
Constrained::shared_ptr Constrained::MixedSigmas(const Vector& mu,
    const Vector& sigmas) {
  return shared_ptr(new Constrained(mu, sigmas));
}

/* ************************************************************************* */
bool Constrained::constrained(size_t i) const {
  // TODO why not just check sigmas_[i]==0.0 ?
  return !std::isfinite(1./sigmas_[i]);
}

/* ************************************************************************* */
void Constrained::print(const std::string& name) const {
  gtsam::print(sigmas_, name + "constrained sigmas");
  gtsam::print(mu_, name + "constrained mu");
}

/* ************************************************************************* */
Vector Constrained::whiten(const Vector& v) const {
  // If sigmas[i] is not 0 then divide v[i] by sigmas[i], as usually done in
  // other normal Gaussian noise model. Otherwise, sigmas[i] = 0 indicating
  // a hard constraint, we don't do anything.
  const Vector& a = v;
  const Vector& b = sigmas_;
  size_t n = a.size();
  assert (b.size()==a.size());
  Vector c(n);
  for( size_t i = 0; i < n; i++ ) {
    const double& ai = a(i), bi = b(i);
    c(i) = (bi==0.0) ? ai : ai/bi; // NOTE: not ediv_()
  }
  return c;
}

/* ************************************************************************* */
<<<<<<< HEAD
double Constrained::squaredDistance(const Vector& v) const {
=======
double Constrained::squaredMahalanobisDistance(const Vector& v) const {
>>>>>>> c57b115a
  Vector w = Diagonal::whiten(v); // get noisemodel for constrained elements
  for (size_t i=0; i<dim_; ++i)  // add mu weights on constrained variables
    if (constrained(i)) // whiten makes constrained variables zero
      w[i] = v[i] * sqrt(mu_[i]); // TODO: may want to store sqrt rather than rebuild
  return w.dot(w);
}

/* ************************************************************************* */
Matrix Constrained::Whiten(const Matrix& H) const {
  Matrix A = H;
  for (DenseIndex i=0; i<(DenseIndex)dim_; ++i)
    if (!constrained(i)) // if constrained, leave row of A as is
      A.row(i) *= invsigmas_(i);
  return A;
}

/* ************************************************************************* */
void Constrained::WhitenInPlace(Matrix& H) const {
  for (DenseIndex i=0; i<(DenseIndex)dim_; ++i)
    if (!constrained(i)) // if constrained, leave row of H as is
      H.row(i) *= invsigmas_(i);
}

/* ************************************************************************* */
void Constrained::WhitenInPlace(Eigen::Block<Matrix> H) const {
  for (DenseIndex i=0; i<(DenseIndex)dim_; ++i)
    if (!constrained(i)) // if constrained, leave row of H as is
      H.row(i) *= invsigmas_(i);
}

/* ************************************************************************* */
Constrained::shared_ptr Constrained::unit() const {
  Vector sigmas = Vector::Ones(dim());
  for (size_t i=0; i<dim(); ++i)
    if (constrained(i))
      sigmas(i) = 0.0;
  return MixedSigmas(mu_, sigmas);
}

/* ************************************************************************* */
// Special version of QR for Constrained calls slower but smarter code
// that deals with possibly zero sigmas
// It is Gram-Schmidt orthogonalization rather than Householder

// Check whether column a triggers a constraint and corresponding variable is deterministic
// Return constraint_row with maximum element in case variable plays in multiple constraints
template <typename VECTOR>
boost::optional<size_t> check_if_constraint(VECTOR a, const Vector& invsigmas, size_t m) {
  boost::optional<size_t> constraint_row;
  // not zero, so roundoff errors will not be counted
  // TODO(frank): that's a fairly crude way of dealing with roundoff errors :-(
  double max_element = 1e-9;
  for (size_t i = 0; i < m; i++) {
    if (!std::isinf(invsigmas[i]))
      continue;
    double abs_ai = std::abs(a(i,0));
    if (abs_ai > max_element) {
      max_element = abs_ai;
      constraint_row.reset(i);
    }
  }
  return constraint_row;
}

SharedDiagonal Constrained::QR(Matrix& Ab) const {
  static const double kInfinity = std::numeric_limits<double>::infinity();

  // get size(A) and maxRank
  size_t m = Ab.rows();
  const size_t n = Ab.cols() - 1;
  const size_t maxRank = min(m, n);

  // create storage for [R d]
  typedef boost::tuple<size_t, Matrix, double> Triple;
  list<Triple> Rd;

  Matrix rd(1, n + 1);  // and for row of R
  Vector invsigmas = sigmas_.array().inverse();
  Vector weights = invsigmas.array().square();  // calculate weights once

  // We loop over all columns, because the columns that can be eliminated
  // are not necessarily contiguous. For each one, estimate the corresponding
  // scalar variable x as d-rS, with S the separator (remaining columns).
  // Then update A and b by substituting x with d-rS, zero-ing out x's column.
  for (size_t j = 0; j < n; ++j) {
    // extract the first column of A
    Eigen::Block<Matrix> a = Ab.block(0, j, m, 1);

    // Check whether we need to handle as a constraint
    boost::optional<size_t> constraint_row = check_if_constraint(a, invsigmas, m);

    if (constraint_row) {
      // Handle this as a constraint, as the i^th row has zero sigma with non-zero entry A(i,j)

      // In this case, the row in [R|d] is simply the row in [A|b]
      // NOTE(frank): we used to divide by a[i] but there is no need with a constraint
      rd = Ab.row(*constraint_row);

      // Construct solution (r, d, sigma)
      Rd.push_back(boost::make_tuple(j, rd, kInfinity));

      // exit after rank exhausted
      if (Rd.size() >= maxRank)
        break;

      // The constraint row will be zeroed out, so we can save work by swapping in the
      // last valid row and decreasing m. This will save work on subsequent down-dates, too.
      m -= 1;
      if (*constraint_row != m) {
        Ab.row(*constraint_row) = Ab.row(m);
        weights(*constraint_row) = weights(m);
        invsigmas(*constraint_row) = invsigmas(m);
      }

      // get a reduced a-column which is now shorter
      Eigen::Block<Matrix> a_reduced = Ab.block(0, j, m, 1);
      a_reduced *= (1.0/rd(0, j)); // NOTE(frank): this is the 1/a[i] = 1/rd(0,j) factor we need!

      // Rank-1 down-date of Ab, expensive, using outer product
      Ab.block(0, j + 1, m, n - j).noalias() -= a_reduced * rd.middleCols(j + 1, n - j);
    } else {
      // Treat in normal Gram-Schmidt way
      // Calculate weighted pseudo-inverse and corresponding precision

      // Form psuedo-inverse inv(a'inv(Sigma)a)a'inv(Sigma)
      // For diagonal Sigma, inv(Sigma) = diag(precisions)
      double precision = 0;
      Vector pseudo(m);     // allocate storage for pseudo-inverse
      for (size_t i = 0; i < m; i++) {
        double ai = a(i, 0);
        if (std::abs(ai) > 1e-9) {  // also catches remaining sigma==0 rows
          pseudo[i] = weights[i] * ai;
          precision += pseudo[i] * ai;
        } else
          pseudo[i] = 0;
      }

      if (precision > 1e-8) {
        pseudo /= precision;

        // create solution [r d], rhs is automatically r(n)
        rd(0, j) = 1.0;  // put 1 on diagonal
        rd.block(0, j + 1, 1, n - j) = pseudo.transpose() * Ab.block(0, j + 1, m, n - j);

        // construct solution (r, d, sigma)
        Rd.push_back(boost::make_tuple(j, rd, precision));
      } else {
        // If precision is zero, no information on this column
        // This is actually not limited to constraints, could happen in Gaussian::QR
        // In that case, we're probably hosed. TODO: make sure Householder is rank-revealing
        continue;  // but even if not, no need to update if a==zeros
      }

      // exit after rank exhausted
      if (Rd.size() >= maxRank)
        break;

      // Rank-1 down-date of Ab, expensive, using outer product
      Ab.block(0, j + 1, m, n - j).noalias() -= a * rd.middleCols(j + 1, n - j);
    }
  }

  // Create storage for precisions
  Vector precisions(Rd.size());

  // Write back result in Ab, imperative as we are
  size_t i = 0;  // start with first row
  bool mixed = false;
  Ab.setZero();  // make sure we don't look below
  for (const Triple& t: Rd) {
    const size_t& j = t.get<0>();
    const Matrix& rd = t.get<1>();
    precisions(i) = t.get<2>();
    if (std::isinf(precisions(i)))
      mixed = true;
    Ab.block(i, j, 1, n + 1 - j) = rd.block(0, j, 1, n + 1 - j);
    i += 1;
  }

  // Must include mu, as the defaults might be higher, resulting in non-convergence
  return mixed ? Constrained::MixedPrecisions(mu_, precisions) : Diagonal::Precisions(precisions);
}

/* ************************************************************************* */
// Isotropic
/* ************************************************************************* */
Isotropic::shared_ptr Isotropic::Sigma(size_t dim, double sigma, bool smart)  {
  if (smart && std::abs(sigma-1.0)<1e-9) return Unit::Create(dim);
  return shared_ptr(new Isotropic(dim, sigma));
}

/* ************************************************************************* */
Isotropic::shared_ptr Isotropic::Variance(size_t dim, double variance, bool smart)  {
  if (smart && std::abs(variance-1.0)<1e-9) return Unit::Create(dim);
  return shared_ptr(new Isotropic(dim, sqrt(variance)));
}

/* ************************************************************************* */
void Isotropic::print(const string& name) const {
  cout << boost::format("isotropic dim=%1% sigma=%2%") % dim() % sigma_ << endl;
}

/* ************************************************************************* */
double Isotropic::squaredMahalanobisDistance(const Vector& v) const {
  return v.dot(v) * invsigma_ * invsigma_;
}

/* ************************************************************************* */
Vector Isotropic::whiten(const Vector& v) const {
  return v * invsigma_;
}

/* ************************************************************************* */
Vector Isotropic::unwhiten(const Vector& v) const {
  return v * sigma_;
}

/* ************************************************************************* */
Matrix Isotropic::Whiten(const Matrix& H) const {
  return invsigma_ * H;
}

/* ************************************************************************* */
void Isotropic::WhitenInPlace(Matrix& H) const {
  H *= invsigma_;
}

/* ************************************************************************* */
void Isotropic::whitenInPlace(Vector& v) const {
  v *= invsigma_;
}

/* ************************************************************************* */
void Isotropic::WhitenInPlace(Eigen::Block<Matrix> H) const {
  H *= invsigma_;
}

/* ************************************************************************* */
// Unit
/* ************************************************************************* */
void Unit::print(const std::string& name) const {
  cout << name << "unit (" << dim_ << ") " << endl;
}

/* ************************************************************************* */
// Robust
/* ************************************************************************* */

void Robust::print(const std::string& name) const {
  robust_->print(name);
  noise_->print(name);
}

bool Robust::equals(const Base& expected, double tol) const {
  const Robust* p = dynamic_cast<const Robust*> (&expected);
  if (p == nullptr) return false;
  return noise_->equals(*p->noise_,tol) && robust_->equals(*p->robust_,tol);
}

void Robust::WhitenSystem(Vector& b) const {
  noise_->whitenInPlace(b);
  robust_->reweight(b);
}

void Robust::WhitenSystem(vector<Matrix>& A, Vector& b) const {
  noise_->WhitenSystem(A,b);
  robust_->reweight(A,b);
}

void Robust::WhitenSystem(Matrix& A, Vector& b) const {
  noise_->WhitenSystem(A,b);
  robust_->reweight(A,b);
}

void Robust::WhitenSystem(Matrix& A1, Matrix& A2, Vector& b) const {
  noise_->WhitenSystem(A1,A2,b);
  robust_->reweight(A1,A2,b);
}

void Robust::WhitenSystem(Matrix& A1, Matrix& A2, Matrix& A3, Vector& b) const{
  noise_->WhitenSystem(A1,A2,A3,b);
  robust_->reweight(A1,A2,A3,b);
}

Robust::shared_ptr Robust::Create(
const RobustModel::shared_ptr &robust, const NoiseModel::shared_ptr noise){
  return shared_ptr(new Robust(robust,noise));
}

/* ************************************************************************* */

}
} // gtsam<|MERGE_RESOLUTION|>--- conflicted
+++ resolved
@@ -377,11 +377,7 @@
 }
 
 /* ************************************************************************* */
-<<<<<<< HEAD
-double Constrained::squaredDistance(const Vector& v) const {
-=======
 double Constrained::squaredMahalanobisDistance(const Vector& v) const {
->>>>>>> c57b115a
   Vector w = Diagonal::whiten(v); // get noisemodel for constrained elements
   for (size_t i=0; i<dim_; ++i)  // add mu weights on constrained variables
     if (constrained(i)) // whiten makes constrained variables zero
